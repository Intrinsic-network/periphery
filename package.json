--- conflicted
+++ resolved
@@ -5,11 +5,7 @@
   "publishConfig": {
     "access": "public"
   },
-<<<<<<< HEAD
-  "version": "1.1.3",
-=======
-  "version": "1.0.2",
->>>>>>> 4dd232b8
+  "version": "1.2.0",
   "keywords": [
     "intrinsic",
     "periphery"
